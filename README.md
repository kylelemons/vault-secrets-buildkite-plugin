# Vault Secrets Buildkite Plugins [![Build status](https://badge.buildkite.com/a68804f84b31ee4bde97db4ee52415c13d46bf2c72a9dd06cb.svg)](https://buildkite.com/buildkite/plugins-vault-secrets)

Expose secrets to your build steps. Secrets are stored encrypted-at-rest in HashiCorp Vault.

Different types of secrets are supported and exposed to your builds in appropriate ways:

-  Environment Variables for strings
- `ssh-agent` for SSH Private Keys
- `git-credential` via git's credential.helper

## Uploading Secrets

Secrets are downloaded by the plugin by matching the following keys, as well as the key declared in the `secret` option

```text
env
environment
private_ssh_key
id_rsa_github
git-credentials
```

Secrets can be uploaded to the Vault CLI, in a field called *value*

```sh
echo -n $(cat private_ssh_key | base64) | vault write  secret/buildkite/test-pipeline/private_ssh_key \
  value=-
```

`examples/` has 2 sample helper script for adding environment variables or ssh keys to Vault for a pipeline.

### Custom Secret Keys

It is possible to download secrets from a custom secret key, by using the `secret` option on the plugin. Setting this option will tell the plugin to check the KV store for your secret (ex: `secret/buildkite/supersecret`).

This secret should still follow the same conventions as the `env` and `environment` secrets.
```yml
steps:
  - command: ./run_build.sh
    plugins:
      - vault-secrets#v2.0.0:
          server: "https://my-vault-server"
          secret: supersecret
          path: secret/buildkite
          auth:
            method: "approle"
            role-id: "my-role-id"
            secret-env: "VAULT_SECRET_ID"
```

## Example Usage

The following examples use the available authentication methods to authenticate to the Vault server, and download env secrets stored in `https://my-vault-server/secret/buildkite/{pipeline}/env` and git-credentials from `https://my-vault-server/secret/buildkite/{pipeline}/git-credentials`.

The keys in the `env` secret are exposed in the `checkout` and `command` as environment variables. The git-credentials are exposed as an environment variable `GIT_CONFIG_PARAMETERS` and are also exposed in the `checkout` and `command`.

### AppRole Authentication

```yml
steps:
  - command: ./run_build.sh
    plugins:
      - vault-secrets#v2.0.0:
          server: "https://my-vault-server"
          path: secret/buildkite
          auth:
            method: "approle"
            role-id: "my-role-id"
            secret-env: "VAULT_SECRET_ID"
```

### AWS Authentication

```yml
steps:
  - command: ./run_build.sh
    plugins:
      - vault-secrets#v2.0.0:
          server: "https://my-vault-server"
          path: secret/buildkite
          auth:
            method: "aws"
            aws-role-name: "my-role-name"
```
### JWT Authentication

```yml
steps:
  - command: ./run_build.sh
    plugins:
      - vault-secrets#v2.0.0:
          server: "https://my-vault-server"
          path: secret/buildkite
          auth:
            method: "jwt"
            jwt-env: "VAULT_JWT"
```

<<<<<<< HEAD
### Environment Variables
=======
### Custom Secret Keys
It is possible to download secrets from a custom secret key, by using the `secret` option on the plugin. Setting this option will tell the plugin to check the KV store for your secret (ex: `secret/buildkite/supersecret`).
This secret should still follow the same conventions as the `env` and `environment` secrets.
```yml
steps:
  - command: ./run_build.sh
    plugins:
      - vault-secrets#v2.0.0:
          server: "https://my-vault-server"
          secret: supersecret
          path: secret/buildkite
          auth:
            method: "approle"
            role-id: "my-role-id"
            secret-env: "VAULT_SECRET_ID"
```

## Uploading Secrets
>>>>>>> cd0bc1bc

Key values pairs can also be uploaded.

```bash
vault kv put secret/buildkite/my_pipeline/environment value=- <<< $(echo "MY_SECRET=blah")
```

```bash
vault kv put secret/buildkite/my_pipeline/env_key value=- <<< $(echo "my secret")
```

### Environment Secrets

Environment variable secrets are handled differently in this Vault plugin to the S3 plugin.

Each environment variable is treated as an individually secret under the `env` or `environment` nodes for a project.
eg.
project foo/env/var1
project foo/env/var2
etc

Secrets are exported into the environment as key/value pairs identically matching how they are stored in Vault. For instance, a secret at path `data/buildkite/env_mytest123` with the keypair `MY_ENV_VAR=foobar` will be exported into the environment as `MY_ENV_VAR=foobar`.

### Vault Policies

Create policies to manage who can read and update pipeline secrets

The plugin needs at least *read* and *list* capabilities for the data.
A sample read policy, this could be used by agents.

```text
path "data/buildkite/*" {
    capabilities = ["read", "list"]
}
```

A sample update policy for build engineers or developers.
This would allow creation of secrets for pipelines, but not as defaults.

```text
# Allow update of secrets
path "data/buildkite/*" {
    capabilities = ["create", "update", "delete", "list"]
}
path "data/buildkite/env" {
    capabilities = ["deny"]
}
path "data/buildkite/environment" {
    capabilities = ["deny"]
}
path "data/buildkite/git-credentials" {
    capabilities = ["deny"]
}
path "data/buildkite/private_ssh_key" {
    capabilities = ["deny"]
}
```
### Environment Variables

Key values pairs can also be uploaded.

```bash
vault kv put data/buildkite/my_pipeline/environment value=- <<< $(echo "MY_SECRET=blah")
```

```bash
vault kv put data/buildkite/my_pipeline/env_key value=- <<< $(echo "my secret")
```


### SSH Keys

This example uploads an ssh key and an environment file to the base of the Vault secret path, which means it matches all pipelines that use it. You use per-pipeline overrides by adding a path prefix of `/my-pipeline/`.

SSH keyload requires the field used to store the key information to be named `ssh_key`. Any other value will result in an error.

```bash
# generate a deploy key for your project
ssh-keygen -t rsa -b 4096 -f id_rsa_buildkite
pbcopy < id_rsa_buildkite.pub # paste this into your github deploy key

export my_pipeline=my-buildkite-secrets
<<<<<<< HEAD
echo -n $(cat id_rsa_buildkite | base64) | vault write data/buildkite/my_pipeline/private_ssh_key \
=======
echo -n $(cat id_rsa_buildkite) | vault write data/buildkite/my_pipeline/private_ssh_key \
>>>>>>> cd0bc1bc
    ssh_key=-
```

### Git Credentials

For git over https, you can use a `git-credentials` file with credential urls in the format of:

```text
https://user:password@host/path/to/repo
```

```bash
vault write secret/buildkite/my_pipeline/git-credentials value=- <<< $(echo "https://user:password@host/path/to/repo" | base64)
```

These are then exposed via a [gitcredential helper](https://git-scm.com/docs/gitcredentials) which will download the
credentials as needed.

### Vault Policies

Create policies to manage who can read and update pipeline secrets

The plugin needs at least *read* and *list* capabilities for the data.
A sample read policy, this could be used by agents.

```text
path "secret/buildkite/*" {
    capabilities = ["read", "list"]
}
```

A sample update policy for build engineers or developers.
This would allow creation of secrets for pipelines, but not as defaults.

```text
# Allow update of secrets
path "secret/buildkite/*" {
    capabilities = ["create", "update", "delete", "list"]
}
path "secret/buildkite/env" {
    capabilities = ["deny"]
}
path "secret/buildkite/environment" {
    capabilities = ["deny"]
}
path "secret/buildkite/git-credentials" {
    capabilities = ["deny"]
}
path "secret/buildkite/private_ssh_key" {
    capabilities = ["deny"]
}
```

## Options
***
The Vault Secrets plugin supports a number of different configuration options.

### `server` (optional, string)
The address of the target Vault server. Example: `https://my-vault-server:8200`

### `secret` (optional, string)
The key name for a custom secret. See [Example](#custom-secret-keys)

### `path` (optional, string)
Alternative Base Path to use for Vault secrets. This is expected to be a [KV Store](https://developer.hashicorp.com/vault/docs/secrets/kv#kv-version-2)  

Defaults to: `data/buildkite`

### `namespace` (optional, string)
Configure the [Enterprise Namespace](https://developer.hashicorp.com/vault/docs/enterprise/namespaces) to be used when querying the vault server


### `auth` (required, object)
Dictionary/map with the configuration of the parameters the plugin should use to authenticate with Vault.

`auth` expects the following keys:

#### `method` (required, string)

The auth method to use when authenticating with Vault. The values listed below are supported by the plugin.

Possible values:
* `approle`: use AppRole authentication to the Vault server (requires a `role-id` be set)
* `aws`: use AWS authentication to the Vault server (requires `aws-role-name` be set)
* `jwt`: use JWT authentication to request a token from the Vault server

#### `aws-role-name` (required for `aws`)

The IAM role name to be used when authenticating with AWS. If no value set, and running on an EC2 instance, defaults to the IAM role of the instance.

#### `role-id` (required for `approle`)

The role-id the plugin should use to authenticate to Vault. Has no default value

#### `secret-env` (optional, string)

The environment variable which holds the **secret-id** used to authenticate to Vault. Defaults to `VAULT_SECRET_ID`

#### `jwt-env` (optional, string)

The environment variable which contains the **JSON Web Token** used to authenticate to Vault. Defaults to `VAULT_JWT`

Example:

```yaml
steps:
  - command: ./run_build.sh
    plugins:
      - vault-secrets#v2.0.0:
          server: https://my-vault-server
          auth:
            method: 'approle'
            role-id: 'my-role-id'
            secret-env: 'MY_SECRET_ENV'
```

## Testing
---
### Unit tests
The unit tests are written using BATS, you can test locally with:
```bash
make test
```
or using docker-compose:
```bash
docker-compose -f docker-compose.yml run --rm tests
```

### Integration test

The integration tests are run by spinning up a local vault container in dev mode, and configuring them with some data.

```bash
make integration-test
```

When writing test plans, note that secrets are processed in the order they appear in the list returned from the Vault.

### Testing the pipeline
You can test the pipeline locally using the `bk cli`. Passing the `-E BUILDKITE_PLUGIN_DOCKER_COMPOSE_RUN_LABELS=false` value will prevent the docker-compose plugin
from trying to use variables that don't exist when running the pipeline locally.

```bash
bk local run -E BUILDKITE_PLUGIN_DOCKER_COMPOSE_RUN_LABELS=false
```

## Acknowledgements
A special thank you to the original author [@mikeknox](https://github.com/mikeknox) for providing the framework for this plugin


## License

MIT (see [LICENSE](LICENSE))<|MERGE_RESOLUTION|>--- conflicted
+++ resolved
@@ -7,6 +7,71 @@
 -  Environment Variables for strings
 - `ssh-agent` for SSH Private Keys
 - `git-credential` via git's credential.helper
+
+## Example Usage
+
+The following examples use the available authentication methods to authenticate to the Vault server, and download env secrets stored in `https://my-vault-server/secret/buildkite/{pipeline}/env` and git-credentials from `https://my-vault-server/secret/buildkite/{pipeline}/git-credentials`.
+
+The keys in the `env` secret are exposed in the `checkout` and `command` as environment variables. The git-credentials are exposed as an environment variable `GIT_CONFIG_PARAMETERS` and are also exposed in the `checkout` and `command`.
+
+### AppRole Authentication
+
+```yml
+steps:
+  - command: ./run_build.sh
+    plugins:
+      - vault-secrets#v2.0.0:
+          server: "https://my-vault-server"
+          path: secret/buildkite
+          auth:
+            method: "approle"
+            role-id: "my-role-id"
+            secret-env: "VAULT_SECRET_ID"
+```
+
+### AWS Authentication
+
+```yml
+steps:
+  - command: ./run_build.sh
+    plugins:
+      - vault-secrets#v2.0.0:
+          server: "https://my-vault-server"
+          path: secret/buildkite
+          auth:
+            method: "aws"
+            aws-role-name: "my-role-name"
+```
+### JWT Authentication
+
+```yml
+steps:
+  - command: ./run_build.sh
+    plugins:
+      - vault-secrets#v2.0.0:
+          server: "https://my-vault-server"
+          path: secret/buildkite
+          auth:
+            method: "jwt"
+            jwt-env: "VAULT_JWT"
+```
+
+### Custom Secret Keys
+It is possible to download secrets from a custom secret key, by using the `secret` option on the plugin. Setting this option will tell the plugin to check the KV store for your secret (ex: `secret/buildkite/supersecret`).
+This secret should still follow the same conventions as the `env` and `environment` secrets.
+```yml
+steps:
+  - command: ./run_build.sh
+    plugins:
+      - vault-secrets#v2.0.0:
+          server: "https://my-vault-server"
+          secret: supersecret
+          path: secret/buildkite
+          auth:
+            method: "approle"
+            role-id: "my-role-id"
+            secret-env: "VAULT_SECRET_ID"
+```
 
 ## Uploading Secrets
 
@@ -96,28 +161,7 @@
             jwt-env: "VAULT_JWT"
 ```
 
-<<<<<<< HEAD
 ### Environment Variables
-=======
-### Custom Secret Keys
-It is possible to download secrets from a custom secret key, by using the `secret` option on the plugin. Setting this option will tell the plugin to check the KV store for your secret (ex: `secret/buildkite/supersecret`).
-This secret should still follow the same conventions as the `env` and `environment` secrets.
-```yml
-steps:
-  - command: ./run_build.sh
-    plugins:
-      - vault-secrets#v2.0.0:
-          server: "https://my-vault-server"
-          secret: supersecret
-          path: secret/buildkite
-          auth:
-            method: "approle"
-            role-id: "my-role-id"
-            secret-env: "VAULT_SECRET_ID"
-```
-
-## Uploading Secrets
->>>>>>> cd0bc1bc
 
 Key values pairs can also be uploaded.
 
@@ -200,11 +244,7 @@
 pbcopy < id_rsa_buildkite.pub # paste this into your github deploy key
 
 export my_pipeline=my-buildkite-secrets
-<<<<<<< HEAD
-echo -n $(cat id_rsa_buildkite | base64) | vault write data/buildkite/my_pipeline/private_ssh_key \
-=======
 echo -n $(cat id_rsa_buildkite) | vault write data/buildkite/my_pipeline/private_ssh_key \
->>>>>>> cd0bc1bc
     ssh_key=-
 ```
 
